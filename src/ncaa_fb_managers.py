import os
import time
import logging
import requests
import json
from typing import Dict, Any, Optional, List
from PIL import Image, ImageDraw, ImageFont
from pathlib import Path
from datetime import datetime, timedelta, timezone
from src.display_manager import DisplayManager
from src.cache_manager import CacheManager # Keep CacheManager import
from src.config_manager import ConfigManager
from src.odds_manager import OddsManager
from src.logo_downloader import download_missing_logo
import pytz
from requests.adapters import HTTPAdapter
from urllib3.util.retry import Retry

# Constants
ESPN_NCAAFB_SCOREBOARD_URL = "https://site.api.espn.com/apis/site/v2/sports/football/college-football/scoreboard" # Changed URL for NCAA FB

# Configure logging to match main configuration
logging.basicConfig(
    level=logging.INFO,
    format='%(asctime)s.%(msecs)03d - %(levelname)s:%(name)s:%(message)s',
    datefmt='%Y-%m-%d %H:%M:%S'
)




class BaseNCAAFBManager: # Renamed class
    """Base class for NCAA FB managers with common functionality.""" # Updated docstring
    # Class variables for warning tracking
    _no_data_warning_logged = False
    _last_warning_time = 0
    _warning_cooldown = 60  # Only log warnings once per minute
    _shared_data = None
    _last_shared_update = 0
    _processed_games_cache = {}  # Cache for processed game data
    _processed_games_timestamp = 0
    logger = logging.getLogger('NCAAFB') # Changed logger name

    def __init__(self, config: Dict[str, Any], display_manager: DisplayManager, cache_manager: CacheManager):
        self.display_manager = display_manager
        self.config = config
        self.cache_manager = cache_manager
        self.config_manager = self.cache_manager.config_manager
        self.odds_manager = OddsManager(self.cache_manager, self.config_manager)
        self.ncaa_fb_config = config.get("ncaa_fb_scoreboard", {}) # Changed config key
        self.is_enabled = self.ncaa_fb_config.get("enabled", False)
        self.show_odds = self.ncaa_fb_config.get("show_odds", False)
        self.test_mode = self.ncaa_fb_config.get("test_mode", False)
        self.logo_dir = self.ncaa_fb_config.get("logo_dir", "assets/sports/ncaa_fbs_logos") # Changed logo dir
        self.update_interval = self.ncaa_fb_config.get("update_interval_seconds", 60)
        self.show_records = self.ncaa_fb_config.get('show_records', False)
        self.show_ranking = self.ncaa_fb_config.get('show_ranking', False)
        self.season_cache_duration = self.ncaa_fb_config.get("season_cache_duration_seconds", 86400)  # 24 hours default
        # Number of games to show (instead of time-based windows)
        self.recent_games_to_show = self.ncaa_fb_config.get("recent_games_to_show", 5)  # Show last 5 games
        self.upcoming_games_to_show = self.ncaa_fb_config.get("upcoming_games_to_show", 10)  # Show next 10 games
        
        # Set up session with retry logic
        self.session = requests.Session()
        retry_strategy = Retry(
            total=5,  # increased number of retries
            backoff_factor=1,  # increased backoff factor
            status_forcelist=[429, 500, 502, 503, 504],  # added 429 to retry list
            allowed_methods=["GET", "HEAD", "OPTIONS"]
        )
        adapter = HTTPAdapter(max_retries=retry_strategy)
        self.session.mount("https://", adapter)
        self.session.mount("http://", adapter)
        
        # Set up headers
        self.headers = {
            'User-Agent': 'LEDMatrix/1.0 (https://github.com/yourusername/LEDMatrix; contact@example.com)',
            'Accept': 'application/json',
            'Accept-Language': 'en-US,en;q=0.9',
            'Accept-Encoding': 'gzip, deflate, br',
            'Connection': 'keep-alive'
        }
        self.last_update = 0
        self.current_game = None
        self.fonts = self._load_fonts()
        self.favorite_teams = self.ncaa_fb_config.get("favorite_teams", [])

        # Check display modes to determine what data to fetch
        display_modes = self.ncaa_fb_config.get("display_modes", {})
        self.recent_enabled = display_modes.get("ncaa_fb_recent", False)
        self.upcoming_enabled = display_modes.get("ncaa_fb_upcoming", False)
        self.live_enabled = display_modes.get("ncaa_fb_live", False)

        self.logger.setLevel(logging.INFO)

        self.display_width = self.display_manager.matrix.width
        self.display_height = self.display_manager.matrix.height

        self._logo_cache = {}
        
        # Initialize team rankings cache
        self._team_rankings_cache = {}
        self._rankings_cache_timestamp = 0
        self._rankings_cache_duration = 3600  # Cache rankings for 1 hour

        self.top_25_rankings = []

        self.logger.info(f"Initialized NCAAFB manager with display dimensions: {self.display_width}x{self.display_height}")
        self.logger.info(f"Logo directory: {self.logo_dir}")
        self.logger.info(f"Display modes - Recent: {self.recent_enabled}, Upcoming: {self.upcoming_enabled}, Live: {self.live_enabled}")
    
    def _fetch_team_rankings(self) -> Dict[str, int]:
        """Fetch current team rankings from ESPN API."""
        current_time = time.time()
        
        # Check if we have cached rankings that are still valid
        if (self._team_rankings_cache and 
            current_time - self._rankings_cache_timestamp < self._rankings_cache_duration):
            return self._team_rankings_cache
        
        try:
            rankings_url = "https://site.api.espn.com/apis/site/v2/sports/football/college-football/rankings"
            response = self.session.get(rankings_url, headers=self.headers, timeout=30)
            response.raise_for_status()
            data = response.json()
            
            rankings = {}
            rankings_data = data.get('rankings', [])
            
            if rankings_data:
                # Use the first ranking (usually AP Top 25)
                first_ranking = rankings_data[0]
                teams = first_ranking.get('ranks', [])
                
                for team_data in teams:
                    team_info = team_data.get('team', {})
                    team_abbr = team_info.get('abbreviation', '')
                    current_rank = team_data.get('current', 0)
                    
                    if team_abbr and current_rank > 0:
                        rankings[team_abbr] = current_rank
            
            # Cache the results
            self._team_rankings_cache = rankings
            self._rankings_cache_timestamp = current_time
            
            self.logger.debug(f"Fetched rankings for {len(rankings)} teams")
            return rankings
            
        except Exception as e:
            self.logger.error(f"Error fetching team rankings: {e}")
            return {}

    def _get_timezone(self):
        try:
            timezone_str = self.config.get('timezone', 'UTC')
            return pytz.timezone(timezone_str)
        except pytz.UnknownTimeZoneError:
            return pytz.utc

    def _should_log(self, warning_type: str, cooldown: int = 60) -> bool:
        """Check if we should log a warning based on cooldown period."""
        current_time = time.time()
        if current_time - self._last_warning_time > cooldown:
            self._last_warning_time = current_time
            return True
        return False

    def _fetch_odds(self, game: Dict) -> None:
        """Fetch odds for a specific game if conditions are met."""
        # Check if odds should be shown for this sport
        if not self.show_odds:
            return

        # Check if we should only fetch for favorite teams
        is_favorites_only = self.ncaa_fb_config.get("show_favorite_teams_only", False)
        if is_favorites_only:
            home_abbr = game.get('home_abbr')
            away_abbr = game.get('away_abbr')
            if not (home_abbr in self.favorite_teams or away_abbr in self.favorite_teams):
                self.logger.debug(f"Skipping odds fetch for non-favorite game in favorites-only mode: {away_abbr}@{home_abbr}")
                return

        self.logger.debug(f"Proceeding with odds fetch for game: {game.get('id', 'N/A')}")
        
        # Fetch odds using OddsManager (ESPN API)
        try:
            # Determine update interval based on game state
            is_live = game.get('status', '').lower() == 'in'
            update_interval = self.ncaa_fb_config.get("live_odds_update_interval", 60) if is_live \
                else self.ncaa_fb_config.get("odds_update_interval", 3600)

            odds_data = self.odds_manager.get_odds(
                sport="football",
                league="college-football",
                event_id=game['id'],
                update_interval_seconds=update_interval
            )
            
            if odds_data:
                game['odds'] = odds_data
                self.logger.debug(f"Successfully fetched and attached odds for game {game['id']}")
            else:
                self.logger.debug(f"No odds data returned for game {game['id']}")

        except Exception as e:
            self.logger.error(f"Error fetching odds for game {game.get('id', 'N/A')}: {e}")

    def _fetch_ncaa_fb_api_data(self, use_cache: bool = True) -> Optional[Dict]:
        """
        Fetches the full season schedule for NCAAFB using week-by-week approach to ensure
        we get all games, then caches the complete dataset.
        
        This method now uses background threading to prevent blocking the display.
        """
        now = datetime.now(pytz.utc)
        current_year = now.year
        years_to_check = [current_year]
        if now.month < 8:
            years_to_check.append(current_year - 1)

        all_events = []
        for year in years_to_check:
            cache_key = f"ncaafb_schedule_{year}"
            if use_cache:
                cached_data = self.cache_manager.get(cache_key, max_age=self.season_cache_duration)
                if cached_data:
                    self.logger.info(f"[NCAAFB] Using cached schedule for {year}")
                    all_events.extend(cached_data)
                    continue
            
            # Check if we're already fetching this year's data in background
            if hasattr(self, '_background_fetching') and year in self._background_fetching:
                self.logger.info(f"[NCAAFB] Background fetch already in progress for {year}, using partial data")
                # Return partial data if available, or trigger background fetch
                partial_data = self._get_partial_schedule_data(year)
                if partial_data:
                    all_events.extend(partial_data)
                    continue
            
            self.logger.info(f"[NCAAFB] Fetching full {year} season schedule from ESPN API...")
<<<<<<< HEAD
            try:
                url = f"https://site.api.espn.com/apis/site/v2/sports/football/college-football/scoreboard"
                response = self.session.get(url, params={"dates": year,"seasontype":2,"limit":1000},headers=self.headers, timeout=15)
                response.raise_for_status()
                data = response.json()
                events = data.get('events', [])
                if use_cache:
                    self.cache_manager.set(cache_key, events)
                self.logger.info(f"[NCAAFB] Successfully fetched and cached {len(events)} events for {year} season.")
                all_events.extend(events)
            except requests.exceptions.RequestException as e:
                self.logger.error(f"[NCAAFB] API error fetching full schedule for {year}: {e}")
                continue
=======
            
            # Start background fetch for complete data
            self._start_background_schedule_fetch(year)
            
            # For immediate response, fetch current/recent games only
            year_events = self._fetch_immediate_games(year)
            all_events.extend(year_events)
>>>>>>> a23a749c
        
        if not all_events:
            self.logger.warning("[NCAAFB] No events found in schedule data.")
            return None

        return {'events': all_events}
    
    def _fetch_immediate_games(self, year: int) -> List[Dict]:
        """Fetch immediate games (current week + next few days) for quick display."""
        immediate_events = []
        
        try:
            # Fetch current week and next few days for immediate display
            now = datetime.now(pytz.utc)
            for days_offset in range(-1, 7):  # Yesterday through next 6 days
                check_date = now + timedelta(days=days_offset)
                date_str = check_date.strftime('%Y%m%d')
                
                url = f"https://site.api.espn.com/apis/site/v2/sports/football/college-football/scoreboard?dates={date_str}"
                response = self.session.get(url, headers=self.headers, timeout=10)
                response.raise_for_status()
                data = response.json()
                date_events = data.get('events', [])
                immediate_events.extend(date_events)
                
                if days_offset == 0:  # Today
                    self.logger.debug(f"[NCAAFB] Immediate fetch - Current date ({date_str}): {len(date_events)} events")
                    
        except requests.exceptions.RequestException as e:
            self.logger.warning(f"[NCAAFB] Error fetching immediate games for {year}: {e}")
        
        return immediate_events
    
    def _start_background_schedule_fetch(self, year: int):
        """Start background thread to fetch complete season schedule."""
        import threading
        
        if not hasattr(self, '_background_fetching'):
            self._background_fetching = set()
        
        if year in self._background_fetching:
            return  # Already fetching
        
        self._background_fetching.add(year)
        
        def background_fetch():
            try:
                start_time = time.time()
                self.logger.info(f"[NCAAFB] Starting background fetch for {year} season...")
                year_events = []
                
                # Fetch week by week to ensure we get complete season data
                for week in range(1, 16):
                    # Add timeout check to prevent infinite background fetching
                    if time.time() - start_time > 300:  # 5 minute timeout
                        self.logger.warning(f"[NCAAFB] Background fetch timeout after 5 minutes for {year}")
                        break
                        
                    try:
                        url = f"https://site.api.espn.com/apis/site/v2/sports/football/college-football/scoreboard?seasontype=2&week={week}"
                        response = self.session.get(url, headers=self.headers, timeout=15)
                        response.raise_for_status()
                        data = response.json()
                        week_events = data.get('events', [])
                        year_events.extend(week_events)
                        
                        # Log progress for first few weeks
                        if week <= 3:
                            self.logger.debug(f"[NCAAFB] Background - Week {week}: fetched {len(week_events)} events")
                        
                        # If no events found for this week, we might be past the season
                        if not week_events and week > 10:
                            self.logger.debug(f"[NCAAFB] Background - No events found for week {week}, ending season fetch")
                            break
                            
                    except requests.exceptions.RequestException as e:
                        self.logger.warning(f"[NCAAFB] Background - Error fetching week {week} for {year}: {e}")
                        continue
                
                # Also fetch postseason games (bowl games, playoffs) if we haven't timed out
                if time.time() - start_time < 300:
                    try:
                        url = f"https://site.api.espn.com/apis/site/v2/sports/football/college-football/scoreboard?seasontype=3"
                        response = self.session.get(url, headers=self.headers, timeout=15)
                        response.raise_for_status()
                        data = response.json()
                        postseason_events = data.get('events', [])
                        year_events.extend(postseason_events)
                        self.logger.debug(f"[NCAAFB] Background - Postseason: fetched {len(postseason_events)} events")
                    except requests.exceptions.RequestException as e:
                        self.logger.warning(f"[NCAAFB] Background - Error fetching postseason for {year}: {e}")
                
                # Cache the complete data
                cache_key = f"ncaafb_schedule_{year}"
                self.cache_manager.set(cache_key, year_events)
                elapsed_time = time.time() - start_time
                self.logger.info(f"[NCAAFB] Background fetch completed for {year}: {len(year_events)} events cached in {elapsed_time:.1f}s")
                
            except Exception as e:
                self.logger.error(f"[NCAAFB] Background fetch failed for {year}: {e}")
            finally:
                self._background_fetching.discard(year)
        
        # Start background thread
        fetch_thread = threading.Thread(target=background_fetch, daemon=True)
        fetch_thread.start()
    
    def _get_partial_schedule_data(self, year: int) -> List[Dict]:
        """Get partial schedule data if available from cache or previous fetch."""
        cache_key = f"ncaafb_schedule_{year}"
        cached_data = self.cache_manager.get(cache_key, max_age=self.season_cache_duration * 2)  # Allow older data
        if cached_data:
            self.logger.debug(f"[NCAAFB] Using partial cached data for {year}: {len(cached_data)} events")
            return cached_data
        return []

    def _fetch_data(self, date_str: str = None) -> Optional[Dict]:
        """Fetch data using shared data mechanism or direct fetch for live."""
        if isinstance(self, NCAAFBLiveManager):
            return self._fetch_ncaa_fb_api_data(use_cache=False)
        else:
            return self._fetch_ncaa_fb_api_data(use_cache=True)

    def _fetch_rankings(self):
        self.logger.info(f"[NCAAFB] Fetching current AP Top 25 rankings from ESPN API...")
        try:
            url = "http://site.api.espn.com/apis/site/v2/sports/football/college-football/rankings"

            response = requests.get(url)
            response.raise_for_status()
            data = response.json()

            # Grab rankings[0]
            rankings_0 = data.get("rankings", [])[0]

            # Extract top 25 team abbreviations
            self.top_25_rankings = [
                entry["team"]["abbreviation"]
                for entry in rankings_0.get("ranks", [])[:25]
            ]

        except requests.exceptions.RequestException as e:
            self.logger.error(f"[NCAAFB] Error retrieving AP Top 25 rankings: {e}")

    def _get_rank(self, team_to_check):
        i = 1
        if self.top_25_rankings:
            for team in self.top_25_rankings:
                if team == team_to_check:
                    return i
                i += 1
            else:
                return 0
        else:
            return 0

    def _load_fonts(self):
        """Load fonts used by the scoreboard."""
        fonts = {}
        try:
            fonts['score'] = ImageFont.truetype("assets/fonts/PressStart2P-Regular.ttf", 10)
            fonts['time'] = ImageFont.truetype("assets/fonts/PressStart2P-Regular.ttf", 8)
            fonts['team'] = ImageFont.truetype("assets/fonts/PressStart2P-Regular.ttf", 8)
            fonts['status'] = ImageFont.truetype("assets/fonts/4x6-font.ttf", 6) # Using 4x6 for status
            fonts['detail'] = ImageFont.truetype("assets/fonts/4x6-font.ttf", 6) # Added detail font
            fonts['rank'] = ImageFont.truetype("assets/fonts/PressStart2P-Regular.ttf", 10)
            logging.info("[NCAAFB] Successfully loaded fonts") # Changed log prefix
        except IOError:
            logging.warning("[NCAAFB] Fonts not found, using default PIL font.") # Changed log prefix
            fonts['score'] = ImageFont.load_default()
            fonts['time'] = ImageFont.load_default()
            fonts['team'] = ImageFont.load_default()
            fonts['status'] = ImageFont.load_default()
            fonts['detail'] = ImageFont.load_default()
            fonts['rank'] = ImageFont.load_default()
        return fonts

    def _draw_dynamic_odds(self, draw: ImageDraw.Draw, odds: Dict[str, Any], width: int, height: int) -> None:
        """Draw odds with dynamic positioning - only show negative spread and position O/U based on favored team."""
        home_team_odds = odds.get('home_team_odds', {})
        away_team_odds = odds.get('away_team_odds', {})
        home_spread = home_team_odds.get('spread_odds')
        away_spread = away_team_odds.get('spread_odds')

        # Get top-level spread as fallback
        top_level_spread = odds.get('spread')
        
        # If we have a top-level spread and the individual spreads are None or 0, use the top-level
        if top_level_spread is not None:
            if home_spread is None or home_spread == 0.0:
                home_spread = top_level_spread
            if away_spread is None:
                away_spread = -top_level_spread

        # Determine which team is favored (has negative spread)
        home_favored = home_spread is not None and home_spread < 0
        away_favored = away_spread is not None and away_spread < 0
        
        # Only show the negative spread (favored team)
        favored_spread = None
        favored_side = None
        
        if home_favored:
            favored_spread = home_spread
            favored_side = 'home'
            self.logger.debug(f"Home team favored with spread: {favored_spread}")
        elif away_favored:
            favored_spread = away_spread
            favored_side = 'away'
            self.logger.debug(f"Away team favored with spread: {favored_spread}")
        else:
            self.logger.debug("No clear favorite - spreads: home={home_spread}, away={away_spread}")
        
        # Show the negative spread on the appropriate side
        if favored_spread is not None:
            spread_text = str(favored_spread)
            font = self.fonts['detail']  # Use detail font for odds
            
            if favored_side == 'home':
                # Home team is favored, show spread on right side
                spread_width = draw.textlength(spread_text, font=font)
                spread_x = width - spread_width  # Top right
                spread_y = 0
                self._draw_text_with_outline(draw, spread_text, (spread_x, spread_y), font, fill=(0, 255, 0))
                self.logger.debug(f"Showing home spread '{spread_text}' on right side")
            else:
                # Away team is favored, show spread on left side
                spread_x = 0  # Top left
                spread_y = 0
                self._draw_text_with_outline(draw, spread_text, (spread_x, spread_y), font, fill=(0, 255, 0))
                self.logger.debug(f"Showing away spread '{spread_text}' on left side")
        
        # Show over/under on the opposite side of the favored team
        over_under = odds.get('over_under')
        if over_under is not None:
            ou_text = f"O/U: {over_under}"
            font = self.fonts['detail']  # Use detail font for odds
            ou_width = draw.textlength(ou_text, font=font)
            
            if favored_side == 'home':
                # Home team is favored, show O/U on left side (opposite of spread)
                ou_x = 0  # Top left
                ou_y = 0
                self.logger.debug(f"Showing O/U '{ou_text}' on left side (home favored)")
            elif favored_side == 'away':
                # Away team is favored, show O/U on right side (opposite of spread)
                ou_x = width - ou_width  # Top right
                ou_y = 0
                self.logger.debug(f"Showing O/U '{ou_text}' on right side (away favored)")
            else:
                # No clear favorite, show O/U in center
                ou_x = (width - ou_width) // 2
                ou_y = 0
                self.logger.debug(f"Showing O/U '{ou_text}' in center (no clear favorite)")
            
            self._draw_text_with_outline(draw, ou_text, (ou_x, ou_y), font, fill=(0, 255, 0))

    def _draw_text_with_outline(self, draw, text, position, font, fill=(255, 255, 255), outline_color=(0, 0, 0)):
        """Draw text with a black outline for better readability."""
        x, y = position
        for dx, dy in [(-1, -1), (-1, 0), (-1, 1), (0, -1), (0, 1), (1, -1), (1, 0), (1, 1)]:
            draw.text((x + dx, y + dy), text, font=font, fill=outline_color)
        draw.text((x, y), text, font=font, fill=fill)

    def _load_and_resize_logo(self, team_abbrev: str, team_name: str = None) -> Optional[Image.Image]:
        """Load and resize a team logo, with caching and automatic download if missing."""
        if team_abbrev in self._logo_cache:
            return self._logo_cache[team_abbrev]

        logo_path = os.path.join(self.logo_dir, f"{team_abbrev}.png")
        self.logger.debug(f"Logo path: {logo_path}")

        try:
            # Try to download missing logo first
            if not os.path.exists(logo_path):
                self.logger.info(f"Logo not found for {team_abbrev} at {logo_path}. Attempting to download.")
                
                # Try to download the logo from ESPN API
                success = download_missing_logo(team_abbrev, 'ncaa_fb', team_name)
                
                if not success:
                    # Create placeholder if download fails
                    self.logger.warning(f"Failed to download logo for {team_abbrev}. Creating placeholder.")
                    os.makedirs(os.path.dirname(logo_path), exist_ok=True)
                    logo = Image.new('RGBA', (32, 32), (200, 200, 200, 255)) # Gray placeholder
                    draw = ImageDraw.Draw(logo)
                    draw.text((2, 10), team_abbrev, fill=(0, 0, 0, 255))
                    logo.save(logo_path)
                    self.logger.info(f"Created placeholder logo at {logo_path}")

            logo = Image.open(logo_path)
            if logo.mode != 'RGBA':
                logo = logo.convert('RGBA')

            max_width = int(self.display_width * 1.5)
            max_height = int(self.display_height * 1.5)
            logo.thumbnail((max_width, max_height), Image.Resampling.LANCZOS)
            self._logo_cache[team_abbrev] = logo
            return logo

        except Exception as e:
            self.logger.error(f"Error loading logo for {team_abbrev}: {e}", exc_info=True)
            return None

    def _extract_game_details(self, game_event: Dict) -> Optional[Dict]:
        """Extract relevant game details from ESPN NCAA FB API response."""
        # --- THIS METHOD MAY NEED ADJUSTMENTS FOR NCAA FB API DIFFERENCES ---
        if not game_event: return None

        try:
            competition = game_event["competitions"][0]
            status = competition["status"]
            competitors = competition["competitors"]
            game_date_str = game_event["date"]

            start_time_utc = None
            try:
                start_time_utc = datetime.fromisoformat(game_date_str.replace("Z", "+00:00"))
            except ValueError:
                logging.warning(f"[NCAAFB] Could not parse game date: {game_date_str}")

            home_team = next((c for c in competitors if c.get("homeAway") == "home"), None)
            away_team = next((c for c in competitors if c.get("homeAway") == "away"), None)

            if not home_team or not away_team:
                 self.logger.warning(f"[NCAAFB] Could not find home or away team in event: {game_event.get('id')}")
                 return None

            home_abbr = home_team["team"]["abbreviation"]
            away_abbr = away_team["team"]["abbreviation"]
            
            # Check if this is a favorite team game BEFORE doing expensive logging
            is_favorite_game = (home_abbr in self.favorite_teams or away_abbr in self.favorite_teams)
            
            # Only log debug info for favorite team games
            if is_favorite_game:
                self.logger.debug(f"[NCAAFB] Processing favorite team game: {game_event.get('id')}")
                self.logger.debug(f"[NCAAFB] Found teams: {away_abbr}@{home_abbr}, Status: {status['type']['name']}, State: {status['type']['state']}")
            
            home_record = home_team.get('records', [{}])[0].get('summary', '') if home_team.get('records') else ''
            away_record = away_team.get('records', [{}])[0].get('summary', '') if away_team.get('records') else ''
            
            # Don't show "0-0" records - set to blank instead
            if home_record == "0-0":
                home_record = ''
            if away_record == "0-0":
                away_record = ''

            # Remove early filtering - let individual managers handle their own filtering
            # This allows shared data to contain all games, and each manager can filter as needed

            game_time, game_date = "", ""
            if start_time_utc:
                local_time = start_time_utc.astimezone(self._get_timezone())
                game_time = local_time.strftime("%I:%M%p").lstrip('0')
                
                # Check date format from config
                use_short_date_format = self.config.get('display', {}).get('use_short_date_format', False)
                if use_short_date_format:
                    game_date = local_time.strftime("%-m/%-d")
                else:
                    game_date = self.display_manager.format_date_with_ordinal(local_time)

            # --- Football Specific Details (Likely same for NFL/NCAAFB) ---
            situation = competition.get("situation")
            down_distance_text = ""
            possession_indicator = None # Default to None
            scoring_event = ""  # Track scoring events
            
            if situation and status["type"]["state"] == "in":
                down = situation.get("down")
                distance = situation.get("distance")
                # Validate down and distance values before formatting
                if (down is not None and isinstance(down, int) and 1 <= down <= 4 and 
                    distance is not None and isinstance(distance, int) and distance >= 0):
                    down_str = {1: "1st", 2: "2nd", 3: "3rd", 4: "4th"}.get(down, f"{down}th")
                    dist_str = f"& {distance}" if distance > 0 else "& Goal"
                    down_distance_text = f"{down_str} {dist_str}"
                elif situation.get("isRedZone"):
                     down_distance_text = "Red Zone" # Simplified if down/distance not present but in redzone
                
                # Detect scoring events from status detail
                status_detail = status["type"].get("detail", "").lower()
                status_short = status["type"].get("shortDetail", "").lower()
                
                # Check for scoring events in status text
                if any(keyword in status_detail for keyword in ["touchdown", "td"]):
                    scoring_event = "TOUCHDOWN"
                elif any(keyword in status_detail for keyword in ["field goal", "fg"]):
                    scoring_event = "FIELD GOAL"
                elif any(keyword in status_detail for keyword in ["extra point", "pat", "point after"]):
                    scoring_event = "PAT"
                elif any(keyword in status_short for keyword in ["touchdown", "td"]):
                    scoring_event = "TOUCHDOWN"
                elif any(keyword in status_short for keyword in ["field goal", "fg"]):
                    scoring_event = "FIELD GOAL"
                elif any(keyword in status_short for keyword in ["extra point", "pat"]):
                    scoring_event = "PAT"

                # Determine possession based on team ID
                possession_team_id = situation.get("possession")
                if possession_team_id:
                    if possession_team_id == home_team.get("id"):
                        possession_indicator = "home"
                    elif possession_team_id == away_team.get("id"):
                        possession_indicator = "away"

            # Format period/quarter
            period = status.get("period", 0)
            period_text = ""
            if status["type"]["state"] == "in":
                 if period == 0: period_text = "Start" # Before kickoff
                 elif period == 1: period_text = "Q1"
                 elif period == 2: period_text = "Q2"
                 elif period == 3: period_text = "Q3" # Fixed: period 3 is 3rd quarter, not halftime
                 elif period == 4: period_text = "Q4"
                 elif period > 4: period_text = "OT" # OT starts after Q4
            elif status["type"]["state"] == "halftime" or status["type"]["name"] == "STATUS_HALFTIME": # Check explicit halftime state
                period_text = "HALF"
            elif status["type"]["state"] == "post":
                 if period > 4 : period_text = "Final/OT"
                 else: period_text = "Final"
            elif status["type"]["state"] == "pre":
                period_text = game_time # Show time for upcoming

            # Timeouts (assuming max 3 per half, not carried over well in standard API)
            # API often provides 'timeouts' directly under team, but reset logic is tricky
            # We might need to simplify this or just use a fixed display if API is unreliable
            home_timeouts = home_team.get("timeouts", 3) # Default to 3 if not specified
            away_timeouts = away_team.get("timeouts", 3) # Default to 3 if not specified

            # For upcoming games, we'll show based on number of games, not time window
            # For recent games, we'll show based on number of games, not time window
            is_within_window = True  # Always include games, let the managers filter by count

            details = {
                "id": game_event.get("id"),
                "start_time_utc": start_time_utc,
                "status_text": status["type"]["shortDetail"], # e.g., "Final", "7:30 PM", "Q1 12:34"
                "period": period,
                "period_text": period_text, # Formatted quarter/status
                "clock": status.get("displayClock", "0:00"),
                "is_live": status["type"]["state"] == "in",
                "is_final": status["type"]["state"] == "post",
                "is_upcoming": (status["type"]["state"] == "pre" or 
                               status["type"]["name"].lower() in ['scheduled', 'pre-game', 'status_scheduled']),
                "is_halftime": status["type"]["state"] == "halftime" or status["type"]["name"] == "STATUS_HALFTIME", # Added halftime check
                "home_abbr": home_abbr,
                "home_score": home_team.get("score", "0"),
                "home_record": home_record,
                "home_logo_path": os.path.join(self.logo_dir, f"{home_abbr}.png"),
                "home_timeouts": home_timeouts,
                "away_abbr": away_abbr,
                "away_score": away_team.get("score", "0"),
                "away_record": away_record,
                "away_logo_path": os.path.join(self.logo_dir, f"{away_abbr}.png"),
                "away_timeouts": away_timeouts,
                "game_time": game_time,
                "game_date": game_date,
                "down_distance_text": down_distance_text, # Added Down/Distance
                "possession": situation.get("possession") if situation else None, # ID of team with possession
                "possession_indicator": possession_indicator, # Added for easy home/away check
                "scoring_event": scoring_event, # Track scoring events (TOUCHDOWN, FIELD GOAL, PAT)
                "is_within_window": is_within_window, # Whether game is within display window
            }

            # Basic validation (can be expanded)
            if not details['home_abbr'] or not details['away_abbr']:
                 self.logger.warning(f"[NCAAFB] Missing team abbreviation in event: {details['id']}")
                 return None

            self.logger.debug(f"[NCAAFB] Extracted: {details['away_abbr']}@{details['home_abbr']}, Status: {status['type']['name']}, Live: {details['is_live']}, Final: {details['is_final']}, Upcoming: {details['is_upcoming']}")

            # Logo validation (optional but good practice)
            for team in ["home", "away"]:
                logo_path = details[f"{team}_logo_path"]
                # No need to check file existence here, _load_and_resize_logo handles it

            return details
        except Exception as e:
            # Log the problematic event structure if possible
            logging.error(f"[NCAAFB] Error extracting game details: {e} from event: {game_event.get('id')}", exc_info=True)
            return None

    def _draw_scorebug_layout(self, game: Dict, force_clear: bool = False) -> None:
        """Placeholder draw method - subclasses should override."""
        # This base method will be simple, subclasses provide specifics
        try:
            img = Image.new('RGB', (self.display_width, self.display_height), (0, 0, 0))
            draw = ImageDraw.Draw(img)
            status = game.get("status_text", "N/A")
            self._draw_text_with_outline(draw, status, (2, 2), self.fonts['status'])
            self.display_manager.image.paste(img, (0, 0))
            # Don't call update_display here, let subclasses handle it after drawing
        except Exception as e:
            self.logger.error(f"Error in base _draw_scorebug_layout: {e}", exc_info=True)


    def display(self, force_clear: bool = False) -> None:
        """Common display method for all NCAA FB managers""" # Updated docstring
        if not self.is_enabled: # Check if module is enabled
             return

        if not self.current_game:
            current_time = time.time()
            if not hasattr(self, '_last_warning_time'):
                self._last_warning_time = 0
            if current_time - getattr(self, '_last_warning_time', 0) > 300:
                self.logger.warning(f"[NCAAFB] No game data available to display in {self.__class__.__name__}")
                setattr(self, '_last_warning_time', current_time)
            return

        try:
            self._draw_scorebug_layout(self.current_game, force_clear)
            # display_manager.update_display() should be called within subclass draw methods
            # or after calling display() in the main loop. Let's keep it out of the base display.
        except Exception as e:
             self.logger.error(f"[NCAAFB] Error during display call in {self.__class__.__name__}: {e}", exc_info=True)


class NCAAFBLiveManager(BaseNCAAFBManager): # Renamed class
    """Manager for live NCAA FB games.""" # Updated docstring
    def __init__(self, config: Dict[str, Any], display_manager: DisplayManager, cache_manager: CacheManager):
        super().__init__(config, display_manager, cache_manager)
        self.update_interval = self.ncaa_fb_config.get("live_update_interval", 15)
        self.no_data_interval = 300
        self.last_update = 0
        self.logger.info("Initialized NCAAFB Live Manager")
        self.live_games = []
        self.current_game_index = 0
        self.last_game_switch = 0
        self.game_display_duration = self.ncaa_fb_config.get("live_game_duration", 20)
        self.last_display_update = 0
        self.last_log_time = 0
        self.log_interval = 300

        if self.test_mode:
            # More detailed test game for NCAA FB
            self.current_game = {
                "id": "testNCAAFB001",
                "home_abbr": "UGA", "away_abbr": "AUB", # NCAA Examples
                "home_score": "28", "away_score": "21",
                "period": 4, "period_text": "Q4", "clock": "01:15",
                "down_distance_text": "2nd & 5", 
                "possession": "UGA", # Placeholder ID for home team
                "possession_indicator": "home", # Explicitly set for test
                "home_timeouts": 1, "away_timeouts": 2,
                "home_logo_path": os.path.join(self.logo_dir, "UGA.png"),
                "away_logo_path": os.path.join(self.logo_dir, "AUB.png"),
                "is_live": True, "is_final": False, "is_upcoming": False, "is_halftime": False,
                "status_text": "Q4 01:15"
            }
            self.live_games = [self.current_game]
            logging.info("[NCAAFB] Initialized NCAAFBLiveManager with test game: AUB vs UGA") # Updated log message
        else:
            logging.info("[NCAAFB] Initialized NCAAFBLiveManager in live mode") # Updated log message

    def update(self):
        """Update live game data and handle game switching."""
        if not self.is_enabled:
            return

        # Define current_time and interval before the problematic line (originally line 455)
        # Ensure 'import time' is present at the top of the file.
        current_time = time.time()

        # Define interval using a pattern similar to NFLLiveManager's update method.
        # Uses getattr for robustness, assuming attributes for live_games, test_mode,
        # no_data_interval, and update_interval are available on self.
        _live_games_attr = getattr(self, 'live_games', [])
        _test_mode_attr = getattr(self, 'test_mode', False) # test_mode is often from a base class or config
        _no_data_interval_attr = getattr(self, 'no_data_interval', 300) # Default similar to NFLLiveManager
        _update_interval_attr = getattr(self, 'update_interval', 15)   # Default similar to NFLLiveManager

        interval = _no_data_interval_attr if not _live_games_attr and not _test_mode_attr else _update_interval_attr
        
        # Original line from traceback (line 455), now with variables defined:
        if current_time - self.last_update >= interval:
            self.last_update = current_time

            if self.test_mode:
                # Simulate clock running down in test mode
                if self.current_game and self.current_game["is_live"]:
                    try:
                        minutes, seconds = map(int, self.current_game["clock"].split(':'))
                        seconds -= 1
                        if seconds < 0:
                            seconds = 59
                            minutes -= 1
                            if minutes < 0:
                                # Simulate end of quarter/game
                                if self.current_game["period"] < 4: # Q4 is period 4
                                    self.current_game["period"] += 1
                                    # Update period_text based on new period
                                    if self.current_game["period"] == 1: self.current_game["period_text"] = "Q1"
                                    elif self.current_game["period"] == 2: self.current_game["period_text"] = "Q2"
                                    elif self.current_game["period"] == 3: self.current_game["period_text"] = "Q3"
                                    elif self.current_game["period"] == 4: self.current_game["period_text"] = "Q4"
                                    # Reset clock for next quarter (e.g., 15:00)
                                    minutes, seconds = 15, 0
                                else:
                                    # Simulate game end
                                    self.current_game["is_live"] = False
                                    self.current_game["is_final"] = True
                                    self.current_game["period_text"] = "Final"
                                    minutes, seconds = 0, 0
                        self.current_game["clock"] = f"{minutes:02d}:{seconds:02d}"
                        # Simulate down change occasionally
                        if seconds % 15 == 0:
                             self.current_game["down_distance_text"] = f"{['1st','2nd','3rd','4th'][seconds % 4]} & {seconds % 10 + 1}"
                        self.current_game["status_text"] = f"{self.current_game['period_text']} {self.current_game['clock']}"

                        # Display update handled by main loop or explicit call if needed immediately
                        # self.display(force_clear=True) # Only if immediate update is desired here

                    except ValueError:
                        self.logger.warning("[NCAAFB] Test mode: Could not parse clock") # Changed log prefix
                # No actual display call here, let main loop handle it
            else:
                # Fetch rankings
                self._fetch_rankings()

                # Fetch live game data
                data = self._fetch_data()
                new_live_games = []
                if data and "events" in data:
                    for event in data["events"]:
                        details = self._extract_game_details(event)
                        if details and (details["is_live"] or details["is_halftime"]):
                            # If show_favorite_teams_only is true, only add if it's a favorite.
                            # Otherwise, add all games.
                            if self.ncaa_fb_config.get("show_favorite_teams_only", False):
                                if details["home_abbr"] in self.favorite_teams or details["away_abbr"] in self.favorite_teams:
                                    if self.show_odds:
                                        self._fetch_odds(details)
                                    new_live_games.append(details)
                            else:
                                if self.show_odds:
                                    self._fetch_odds(details)
                                new_live_games.append(details)

                    # Log changes or periodically
                    current_time_for_log = time.time() # Use a consistent time for logging comparison
                    should_log = (
                        current_time_for_log - self.last_log_time >= self.log_interval or
                        len(new_live_games) != len(self.live_games) or
                        any(g1['id'] != g2.get('id') for g1, g2 in zip(self.live_games, new_live_games)) or # Check if game IDs changed
                        (not self.live_games and new_live_games) # Log if games appeared
                    )

                    if should_log:
                        if new_live_games:
                            filter_text = "favorite teams" if self.ncaa_fb_config.get("show_favorite_teams_only", False) else "all teams"
                            self.logger.info(f"[NCAAFB] Found {len(new_live_games)} live/halftime games for {filter_text}.")
                            for game_info in new_live_games: # Renamed game to game_info
                                self.logger.info(f"  - {game_info['away_abbr']}@{game_info['home_abbr']} ({game_info.get('status_text', 'N/A')})")
                        else:
                            filter_text = "favorite teams" if self.ncaa_fb_config.get("show_favorite_teams_only", False) else "criteria"
                            self.logger.info(f"[NCAAFB] No live/halftime games found for {filter_text}.")
                        self.last_log_time = current_time_for_log


                    # Update game list and current game
                    if new_live_games:
                        # Check if the games themselves changed, not just scores/time
                        new_game_ids = {g['id'] for g in new_live_games}
                        current_game_ids = {g['id'] for g in self.live_games}

                        if new_game_ids != current_game_ids:
                            self.live_games = sorted(new_live_games, key=lambda g: g.get('start_time_utc') or datetime.now(timezone.utc)) # Sort by start time
                            # Reset index if current game is gone or list is new
                            if not self.current_game or self.current_game['id'] not in new_game_ids:
                                self.current_game_index = 0
                                self.current_game = self.live_games[0] if self.live_games else None
                                self.last_game_switch = current_time
                            else:
                                # Find current game's new index if it still exists
                                try:
                                     self.current_game_index = next(i for i, g in enumerate(self.live_games) if g['id'] == self.current_game['id'])
                                     self.current_game = self.live_games[self.current_game_index] # Update current_game with fresh data
                                except StopIteration: # Should not happen if check above passed, but safety first
                                     self.current_game_index = 0
                                     self.current_game = self.live_games[0]
                                     self.last_game_switch = current_time

                        else:
                             # Just update the data for the existing games
                             temp_game_dict = {g['id']: g for g in new_live_games}
                             self.live_games = [temp_game_dict.get(g['id'], g) for g in self.live_games] # Update in place
                             if self.current_game:
                                  self.current_game = temp_game_dict.get(self.current_game['id'], self.current_game)

                        # Display update handled by main loop based on interval

                    else:
                        # No live games found
                        if self.live_games: # Were there games before?
                             self.logger.info("[NCAAFB] Live games previously showing have ended or are no longer live.") # Changed log prefix
                        self.live_games = []
                        self.current_game = None
                        self.current_game_index = 0

                else:
                    # Error fetching data or no events
                     if self.live_games: # Were there games before?
                         self.logger.warning("[NCAAFB] Could not fetch update; keeping existing live game data for now.") # Changed log prefix
                     else:
                         self.logger.warning("[NCAAFB] Could not fetch data and no existing live games.") # Changed log prefix
                         self.current_game = None # Clear current game if fetch fails and no games were active

            # Handle game switching (outside test mode check)
            if not self.test_mode and len(self.live_games) > 1 and (current_time - self.last_game_switch) >= self.game_display_duration:
                self.current_game_index = (self.current_game_index + 1) % len(self.live_games)
                self.current_game = self.live_games[self.current_game_index]
                self.last_game_switch = current_time
                self.logger.info(f"[NCAAFB] Switched live view to: {self.current_game['away_abbr']}@{self.current_game['home_abbr']}") # Changed log prefix
                # Force display update via flag or direct call if needed, but usually let main loop handle

    def _draw_scorebug_layout(self, game: Dict, force_clear: bool = False) -> None:
        """Draw the detailed scorebug layout for a live NCAA FB game.""" # Updated docstring
        try:
            main_img = Image.new('RGBA', (self.display_width, self.display_height), (0, 0, 0, 255))
            overlay = Image.new('RGBA', (self.display_width, self.display_height), (0, 0, 0, 0))
            draw_overlay = ImageDraw.Draw(overlay) # Draw text elements on overlay first

            home_logo = self._load_and_resize_logo(game["home_abbr"], game.get("home_team_name"))
            away_logo = self._load_and_resize_logo(game["away_abbr"], game.get("away_team_name"))

            if not home_logo or not away_logo:
                self.logger.error(f"[NCAAFB] Failed to load logos for live game: {game.get('id')}") # Changed log prefix
                # Draw placeholder text if logos fail
                draw_final = ImageDraw.Draw(main_img.convert('RGB'))
                self._draw_text_with_outline(draw_final, "Logo Error", (5,5), self.fonts['status'])
                self.display_manager.image.paste(main_img.convert('RGB'), (0, 0))
                self.display_manager.update_display()
                return

            center_y = self.display_height // 2

            # Draw logos (shifted slightly more inward than NHL perhaps)
            home_x = self.display_width - home_logo.width + 10 #adjusted from 18 # Adjust position as needed
            home_y = center_y - (home_logo.height // 2)
            main_img.paste(home_logo, (home_x, home_y), home_logo)

            away_x = -10 #adjusted from 18 # Adjust position as needed
            away_y = center_y - (away_logo.height // 2)
            main_img.paste(away_logo, (away_x, away_y), away_logo)

            # --- Draw Text Elements on Overlay ---
            # Ranking (if ranked)
            home_rank = self._get_rank(game["home_abbr"])
            away_rank = self._get_rank(game["away_abbr"])

            if home_rank > 0:
                rank_text = str(home_rank)
                rank_width = draw_overlay.textlength(rank_text, font=self.fonts['rank'])
                rank_x = home_x - 8
                rank_y = 2
                self._draw_text_with_outline(draw_overlay, rank_text, (rank_x, rank_y), self.fonts['rank'])

            if away_rank > 0:
                rank_text = str(away_rank)
                rank_width = draw_overlay.textlength(rank_text, font=self.fonts['rank'])
                rank_x = away_x + away_logo.width + 8
                rank_y = 2
                self._draw_text_with_outline(draw_overlay, rank_text, (rank_x, rank_y), self.fonts['rank'])

            # Scores (centered, slightly above bottom)
            home_score = str(game.get("home_score", "0"))
            away_score = str(game.get("away_score", "0"))
            score_text = f"{away_score}-{home_score}"
            score_width = draw_overlay.textlength(score_text, font=self.fonts['score'])
            score_x = (self.display_width - score_width) // 2
            score_y = (self.display_height // 2) - 3 #centered #from 14 # Position score higher
            self._draw_text_with_outline(draw_overlay, score_text, (score_x, score_y), self.fonts['score'])

            # Period/Quarter and Clock (Top center)
            period_clock_text = f"{game.get('period_text', '')} {game.get('clock', '')}".strip()
            if game.get("is_halftime"): period_clock_text = "Halftime" # Override for halftime

            status_width = draw_overlay.textlength(period_clock_text, font=self.fonts['time'])
            status_x = (self.display_width - status_width) // 2
            status_y = 1 # Position at top
            self._draw_text_with_outline(draw_overlay, period_clock_text, (status_x, status_y), self.fonts['time'])

            # Down & Distance or Scoring Event (Below Period/Clock)
            scoring_event = game.get("scoring_event", "")
            down_distance = game.get("down_distance_text", "")
            
            # Show scoring event if detected, otherwise show down & distance
            if scoring_event and game.get("is_live"):
                # Display scoring event with special formatting
                event_width = draw_overlay.textlength(scoring_event, font=self.fonts['detail'])
                event_x = (self.display_width - event_width) // 2
                event_y = (self.display_height) - 7
                
                # Color coding for different scoring events
                if scoring_event == "TOUCHDOWN":
                    event_color = (255, 215, 0)  # Gold
                elif scoring_event == "FIELD GOAL":
                    event_color = (0, 255, 0)    # Green
                elif scoring_event == "PAT":
                    event_color = (255, 165, 0)  # Orange
                else:
                    event_color = (255, 255, 255)  # White
                
                self._draw_text_with_outline(draw_overlay, scoring_event, (event_x, event_y), self.fonts['detail'], fill=event_color)
            elif down_distance and game.get("is_live"): # Only show if live and available
                dd_width = draw_overlay.textlength(down_distance, font=self.fonts['detail'])
                dd_x = (self.display_width - dd_width) // 2
                dd_y = (self.display_height)- 7 # Top of D&D text
                self._draw_text_with_outline(draw_overlay, down_distance, (dd_x, dd_y), self.fonts['detail'], fill=(200, 200, 0)) # Yellowish text

                # Possession Indicator (small football icon)
                possession = game.get("possession_indicator")
                if possession: # Only draw if possession is known
                    ball_radius_x = 3  # Wider for football shape
                    ball_radius_y = 2  # Shorter for football shape
                    ball_color = (139, 69, 19) # Brown color for the football
                    lace_color = (255, 255, 255) # White for laces

                    # Approximate height of the detail font (4x6 font at size 6 is roughly 6px tall)
                    detail_font_height_approx = 6
                    ball_y_center = dd_y + (detail_font_height_approx // 2) # Center ball vertically with D&D text

                    possession_ball_padding = 3 # Pixels between D&D text and ball

                    if possession == "away":
                        # Position ball to the left of D&D text
                        ball_x_center = dd_x - possession_ball_padding - ball_radius_x
                    elif possession == "home":
                        # Position ball to the right of D&D text
                        ball_x_center = dd_x + dd_width + possession_ball_padding + ball_radius_x
                    else:
                        ball_x_center = 0 # Should not happen / no indicator

                    if ball_x_center > 0: # Draw if position is valid
                        # Draw the football shape (ellipse)
                        draw_overlay.ellipse(
                            (ball_x_center - ball_radius_x, ball_y_center - ball_radius_y,  # x0, y0
                             ball_x_center + ball_radius_x, ball_y_center + ball_radius_y), # x1, y1
                            fill=ball_color, outline=(0,0,0)
                        )
                        # Draw a simple horizontal lace
                        draw_overlay.line(
                            (ball_x_center - 1, ball_y_center, ball_x_center + 1, ball_y_center),
                            fill=lace_color, width=1
                        )

            # Timeouts (Bottom corners) - 3 small bars per team
            timeout_bar_width = 4
            timeout_bar_height = 2
            timeout_spacing = 1
            timeout_y = self.display_height - timeout_bar_height - 1 # Bottom edge

            # Away Timeouts (Bottom Left)
            away_timeouts_remaining = game.get("away_timeouts", 0)
            for i in range(3):
                to_x = 2 + i * (timeout_bar_width + timeout_spacing)
                color = (255, 255, 255) if i < away_timeouts_remaining else (80, 80, 80) # White if available, gray if used
                draw_overlay.rectangle([to_x, timeout_y, to_x + timeout_bar_width, timeout_y + timeout_bar_height], fill=color, outline=(0,0,0))

             # Home Timeouts (Bottom Right)
            home_timeouts_remaining = game.get("home_timeouts", 0)
            for i in range(3):
                to_x = self.display_width - 2 - timeout_bar_width - (2-i) * (timeout_bar_width + timeout_spacing)
                color = (255, 255, 255) if i < home_timeouts_remaining else (80, 80, 80) # White if available, gray if used
                draw_overlay.rectangle([to_x, timeout_y, to_x + timeout_bar_width, timeout_y + timeout_bar_height], fill=color, outline=(0,0,0))

            # Draw odds if available
            if 'odds' in game and game['odds']:
                self._draw_dynamic_odds(draw_overlay, game['odds'], self.display_width, self.display_height)

            # Composite the text overlay onto the main image
            main_img = Image.alpha_composite(main_img, overlay)
            main_img = main_img.convert('RGB') # Convert for display

            # Display the final image
            self.display_manager.image.paste(main_img, (0, 0))
            self.display_manager.update_display() # Update display here for live

        except Exception as e:
            self.logger.error(f"Error displaying live NCAAFB game: {e}", exc_info=True) # Changed log prefix

    # Inherits display() method from BaseNCAAFBManager, which calls the overridden _draw_scorebug_layout


class NCAAFBRecentManager(BaseNCAAFBManager): # Renamed class
    """Manager for recently completed NCAA FB games.""" # Updated docstring
    def __init__(self, config: Dict[str, Any], display_manager: DisplayManager, cache_manager: CacheManager):
        super().__init__(config, display_manager, cache_manager)
        self.recent_games = [] # Store all fetched recent games initially
        self.games_list = [] # Filtered list for display (favorite teams)
        self.current_game_index = 0
        self.last_update = 0
        self.update_interval = 300 # Check for recent games every 5 mins
        self.last_game_switch = 0
        self.game_display_duration = 15 # Display each recent game for 15 seconds
        self.logger.info(f"Initialized NCAAFBRecentManager with {len(self.favorite_teams)} favorite teams") # Changed log prefix

    def update(self):
        """Update recent games data."""
        if not self.is_enabled: return
        current_time = time.time()
        if current_time - self.last_update < self.update_interval:
            return

        self.last_update = current_time # Update time even if fetch fails
        
        try:
            # Fetch rankings
            self._fetch_rankings()

            data = self._fetch_data() # Uses shared cache
            if not data or 'events' not in data:
                self.logger.warning("[NCAAFB Recent] No events found in shared data.") # Changed log prefix
                if not self.games_list: self.current_game = None # Clear display if no games were showing
                return

            events = data['events']
            # self.logger.info(f"[NCAAFB Recent] Processing {len(events)} events from shared data.") # Changed log prefix

            # Define date range for "recent" games (last 21 days to capture games from 3 weeks ago)
            now = datetime.now(timezone.utc)
            recent_cutoff = now - timedelta(days=21)
            self.logger.info(f"[NCAAFB Recent DEBUG] Current time: {now}, Recent cutoff: {recent_cutoff} (21 days ago)")
            
            # Process games and filter for final games, date range & favorite teams
            processed_games = []
            favorite_games_found = 0
            for event in events:
                game = self._extract_game_details(event)
                # Filter criteria: must be final AND within recent date range
                if game and game['is_final']:
                    game_time = game.get('start_time_utc')
                    if game_time and game_time >= recent_cutoff:
                        processed_games.append(game)
                        # Count favorite team games for logging
                        if (game['home_abbr'] in self.favorite_teams or 
                            game['away_abbr'] in self.favorite_teams):
                            favorite_games_found += 1
                            
                        # Special check for Tennessee game in recent games
                        if (game['home_abbr'] == 'TENN' and game['away_abbr'] == 'UGA') or (game['home_abbr'] == 'UGA' and game['away_abbr'] == 'TENN'):
                            self.logger.info(f"[NCAAFB Recent DEBUG] Found Tennessee game in recent: {game['away_abbr']} @ {game['home_abbr']} - {game.get('start_time_utc')} - Score: {game['away_score']}-{game['home_score']}")

            # Filter for favorite teams
            if self.favorite_teams:
                # Get all games involving favorite teams
                favorite_team_games = [game for game in processed_games
                                      if game['home_abbr'] in self.favorite_teams or
                                         game['away_abbr'] in self.favorite_teams]
                self.logger.info(f"[NCAAFB Recent] Found {favorite_games_found} favorite team games out of {len(processed_games)} total final games within last 21 days")
                
                # Select one game per favorite team (most recent game for each team)
                team_games = []
                for team in self.favorite_teams:
                    # Find games where this team is playing
                    team_specific_games = [game for game in favorite_team_games
                                          if game['home_abbr'] == team or game['away_abbr'] == team]
                    
                    if team_specific_games:
                        # Sort by game time and take the most recent
                        team_specific_games.sort(key=lambda g: g.get('start_time_utc') or datetime.min.replace(tzinfo=timezone.utc), reverse=True)
                        team_games.append(team_specific_games[0])
                
                # Sort the final list by game time (most recent first)
                team_games.sort(key=lambda g: g.get('start_time_utc') or datetime.min.replace(tzinfo=timezone.utc), reverse=True)
                
                # Debug: Show which games are selected for display
                for i, game in enumerate(team_games):
                    self.logger.info(f"[NCAAFB Recent DEBUG] Game {i+1} for display: {game['away_abbr']} @ {game['home_abbr']} - {game.get('start_time_utc')} - Score: {game['away_score']}-{game['home_score']}")
            else:
                 team_games = processed_games # Show all recent games if no favorites defined
                 self.logger.info(f"[NCAAFB Recent] Found {len(processed_games)} total final games within last 21 days (no favorite teams configured)")
                 # Sort by game time, most recent first
                 team_games.sort(key=lambda g: g.get('start_time_utc') or datetime.min.replace(tzinfo=timezone.utc), reverse=True)
                 # Limit to the specified number of recent games
                 team_games = team_games[:self.recent_games_to_show]

            # Check if the list of games to display has changed
            new_game_ids = {g['id'] for g in team_games}
            current_game_ids = {g['id'] for g in self.games_list}

            if new_game_ids != current_game_ids:
                self.logger.info(f"[NCAAFB Recent] Found {len(team_games)} final games within window for display.") # Changed log prefix
                self.games_list = team_games
                # Reset index if list changed or current game removed
                if not self.current_game or not self.games_list or self.current_game['id'] not in new_game_ids:
                     self.current_game_index = 0
                     self.current_game = self.games_list[0] if self.games_list else None
                     self.last_game_switch = current_time # Reset switch timer
                else:
                     # Try to maintain position if possible
                     try:
                          self.current_game_index = next(i for i, g in enumerate(self.games_list) if g['id'] == self.current_game['id'])
                          self.current_game = self.games_list[self.current_game_index] # Update data just in case
                     except StopIteration:
                          self.current_game_index = 0
                          self.current_game = self.games_list[0]
                          self.last_game_switch = current_time

            elif self.games_list:
                 # List content is same, just update data for current game
                 self.current_game = self.games_list[self.current_game_index]

            if not self.games_list:
                 self.logger.info("[NCAAFB Recent] No relevant recent games found to display.") # Changed log prefix
                 self.current_game = None # Ensure display clears if no games

        except Exception as e:
            self.logger.error(f"[NCAAFB Recent] Error updating recent games: {e}", exc_info=True) # Changed log prefix
            # Don't clear current game on error, keep showing last known state
            # self.current_game = None # Decide if we want to clear display on error

    def _draw_scorebug_layout(self, game: Dict, force_clear: bool = False) -> None:
        """Draw the layout for a recently completed NCAA FB game.""" # Updated docstring
        try:
            main_img = Image.new('RGBA', (self.display_width, self.display_height), (0, 0, 0, 255))
            overlay = Image.new('RGBA', (self.display_width, self.display_height), (0, 0, 0, 0))
            draw_overlay = ImageDraw.Draw(overlay)

            home_logo = self._load_and_resize_logo(game["home_abbr"], game.get("home_team_name"))
            away_logo = self._load_and_resize_logo(game["away_abbr"], game.get("away_team_name"))

            if not home_logo or not away_logo:
                self.logger.error(f"[NCAAFB Recent] Failed to load logos for game: {game.get('id')}") # Changed log prefix
                # Draw placeholder text if logos fail (similar to live)
                draw_final = ImageDraw.Draw(main_img.convert('RGB'))
                self._draw_text_with_outline(draw_final, "Logo Error", (5,5), self.fonts['status'])
                self.display_manager.image.paste(main_img.convert('RGB'), (0, 0))
                self.display_manager.update_display()
                return

            center_y = self.display_height // 2

            # MLB-style logo positioning (closer to edges)
            home_x = self.display_width - home_logo.width + 2
            home_y = center_y - (home_logo.height // 2)
            main_img.paste(home_logo, (home_x, home_y), home_logo)

            away_x = -2
            away_y = center_y - (away_logo.height // 2)
            main_img.paste(away_logo, (away_x, away_y), away_logo)

            # Draw Text Elements on Overlay
            # Ranking (if ranked)
            home_rank = self._get_rank(game["home_abbr"])
            away_rank = self._get_rank(game["away_abbr"])

            if home_rank > 0:
                rank_text = str(home_rank)
                rank_width = draw_overlay.textlength(rank_text, font=self.fonts['rank'])
                rank_x = home_x - 8
                rank_y = 2
                self._draw_text_with_outline(draw_overlay, rank_text, (rank_x, rank_y), self.fonts['rank'])

            if away_rank > 0:
                rank_text = str(away_rank)
                rank_width = draw_overlay.textlength(rank_text, font=self.fonts['rank'])
                rank_x = away_x + away_logo.width - 8
                rank_y = 2
                self._draw_text_with_outline(draw_overlay, rank_text, (rank_x, rank_y), self.fonts['rank'])

            # Final Scores (Centered, same position as live)
            home_score = str(game.get("home_score", "0"))
            away_score = str(game.get("away_score", "0"))
            score_text = f"{away_score}-{home_score}"
            score_width = draw_overlay.textlength(score_text, font=self.fonts['score'])
            score_x = (self.display_width - score_width) // 2
            score_y = self.display_height - 14
            self._draw_text_with_outline(draw_overlay, score_text, (score_x, score_y), self.fonts['score'])

            # "Final" text (Top center)
            status_text = game.get("period_text", "Final") # Use formatted period text (e.g., "Final/OT") or default "Final"
            status_width = draw_overlay.textlength(status_text, font=self.fonts['time'])
            status_x = (self.display_width - status_width) // 2
            status_y = 1
            self._draw_text_with_outline(draw_overlay, status_text, (status_x, status_y), self.fonts['time'])

            # Draw odds if available
            if 'odds' in game and game['odds']:
                self._draw_dynamic_odds(draw_overlay, game['odds'], self.display_width, self.display_height)

            # Draw records or rankings if enabled
            if self.show_records or self.show_ranking:
                try:
                    record_font = ImageFont.truetype("assets/fonts/4x6-font.ttf", 6)
                except IOError:
                    record_font = ImageFont.load_default()
                
                # Get team abbreviations
                away_abbr = game.get('away_abbr', '')
                home_abbr = game.get('home_abbr', '')
                
                record_bbox = draw_overlay.textbbox((0,0), "0-0", font=record_font)
                record_height = record_bbox[3] - record_bbox[1]
                record_y = self.display_height - record_height

                # Display away team info
                if away_abbr:
                    if self.show_ranking:
                        # Show ranking if available
                        rankings = self._fetch_team_rankings()
                        away_rank = rankings.get(away_abbr, 0)
                        if away_rank > 0:
                            away_text = f"#{away_rank}"
                        elif self.show_records:
                            # Only show record if show_records is enabled
                            away_text = game.get('away_record', '')
                        else:
                            # Show nothing if show_records is false and team is unranked
                            away_text = ''
                    else:
                        # Show record only if show_records is enabled
                        if self.show_records:
                            away_text = game.get('away_record', '')
                        else:
                            away_text = ''
                    
                    if away_text:
                        away_record_x = 0
                        self._draw_text_with_outline(draw_overlay, away_text, (away_record_x, record_y), record_font)

                # Display home team info
                if home_abbr:
                    if self.show_ranking:
                        # Show ranking if available
                        rankings = self._fetch_team_rankings()
                        home_rank = rankings.get(home_abbr, 0)
                        if home_rank > 0:
                            home_text = f"#{home_rank}"
                        elif self.show_records:
                            # Only show record if show_records is enabled
                            home_text = game.get('home_record', '')
                        else:
                            # Show nothing if show_records is false and team is unranked
                            home_text = ''
                    else:
                        # Show record only if show_records is enabled
                        if self.show_records:
                            home_text = game.get('home_record', '')
                        else:
                            home_text = ''
                    
                    if home_text:
                        home_record_bbox = draw_overlay.textbbox((0,0), home_text, font=record_font)
                        home_record_width = home_record_bbox[2] - home_record_bbox[0]
                        home_record_x = self.display_width - home_record_width
                        self._draw_text_with_outline(draw_overlay, home_text, (home_record_x, record_y), record_font)

            # Composite and display
            main_img = Image.alpha_composite(main_img, overlay)
            main_img = main_img.convert('RGB')
            self.display_manager.image.paste(main_img, (0, 0))
            self.display_manager.update_display() # Update display here

        except Exception as e:
            self.logger.error(f"[NCAAFB Recent] Error displaying recent game: {e}", exc_info=True) # Changed log prefix

    def display(self, force_clear=False):
        """Display recent games, handling switching."""
        if not self.is_enabled or not self.games_list:
            # If disabled or no games, ensure display might be cleared by main loop if needed
            # Or potentially clear it here? For now, rely on main loop/other managers.
            if not self.games_list and self.current_game:
                 self.current_game = None # Clear internal state if list becomes empty
            return

        try:
            current_time = time.time()

            # Check if it's time to switch games
            if len(self.games_list) > 1 and current_time - self.last_game_switch >= self.game_display_duration:
                self.current_game_index = (self.current_game_index + 1) % len(self.games_list)
                self.current_game = self.games_list[self.current_game_index]
                self.last_game_switch = current_time
                force_clear = True # Force redraw on switch
                self.logger.debug(f"[NCAAFB Recent] Switched to game index {self.current_game_index}") # Changed log prefix

            if self.current_game:
                self._draw_scorebug_layout(self.current_game, force_clear)
            # update_display() is called within _draw_scorebug_layout for recent

        except Exception as e:
            self.logger.error(f"[NCAAFB Recent] Error in display loop: {e}", exc_info=True) # Changed log prefix


class NCAAFBUpcomingManager(BaseNCAAFBManager): # Renamed class
    """Manager for upcoming NCAA FB games.""" # Updated docstring
    def __init__(self, config: Dict[str, Any], display_manager: DisplayManager, cache_manager: CacheManager):
        super().__init__(config, display_manager, cache_manager)
        self.upcoming_games = [] # Store all fetched upcoming games initially
        self.games_list = [] # Filtered list for display (favorite teams)
        self.current_game_index = 0
        self.last_update = 0
        self.update_interval = 300 # Check for upcoming games every 5 mins
        self.last_log_time = 0
        self.log_interval = 300
        self.last_warning_time = 0
        self.warning_cooldown = 300
        self.last_game_switch = 0
        self.game_display_duration = 15 # Display each upcoming game for 15 seconds
        self.logger.info(f"Initialized NCAAFBUpcomingManager with {len(self.favorite_teams)} favorite teams") # Changed log prefix

    def update(self):
        """Update upcoming games data."""
        if not self.is_enabled: return
        current_time = time.time()
        if current_time - self.last_update < self.update_interval:
            return

        self.last_update = current_time
        
        try:
            # Fetch rankings
            self._fetch_rankings()

            data = self._fetch_data() # Uses shared cache
            if not data or 'events' not in data:
                self.logger.warning("[NCAAFB Upcoming] No events found in shared data.") # Changed log prefix
                if not self.games_list: self.current_game = None
                return

            events = data['events']
            # self.logger.info(f"[NCAAFB Upcoming] Processing {len(events)} events from shared data.") # Changed log prefix

            processed_games = []
            favorite_games_found = 0
            all_upcoming_games = 0  # Count all upcoming games regardless of favorites
            
            for event in events:
                game = self._extract_game_details(event)
                # Count all upcoming games for debugging
                if game and game['is_upcoming']:
                    all_upcoming_games += 1
                    
                # Filter criteria: must be upcoming ('pre' state)
                if game and game['is_upcoming']:
                    # Only fetch odds for games that will be displayed
                    if self.ncaa_fb_config.get("show_favorite_teams_only", False):
                        if not self.favorite_teams:
                            continue
                        if game['home_abbr'] not in self.favorite_teams and game['away_abbr'] not in self.favorite_teams:
                            continue
                    processed_games.append(game)
                    # Count favorite team games for logging
                    if (game['home_abbr'] in self.favorite_teams or 
                        game['away_abbr'] in self.favorite_teams):
                        favorite_games_found += 1
                    if self.show_odds:
                        self._fetch_odds(game)

            # Enhanced logging for debugging
            self.logger.info(f"[NCAAFB Upcoming] Found {all_upcoming_games} total upcoming games in data")
            self.logger.info(f"[NCAAFB Upcoming] Found {len(processed_games)} upcoming games after filtering")
            
            # Debug: Check what statuses we're seeing
            status_counts = {}
            status_names = {}  # Track actual status names from ESPN
            favorite_team_games = []
            for event in events:
                game = self._extract_game_details(event)
                if game:
                    status = "upcoming" if game['is_upcoming'] else "final" if game['is_final'] else "live" if game['is_live'] else "other"
                    status_counts[status] = status_counts.get(status, 0) + 1
                    
                    # Track actual ESPN status names
                    actual_status = event.get('competitions', [{}])[0].get('status', {}).get('type', {})
                    status_name = actual_status.get('name', 'Unknown')
                    status_state = actual_status.get('state', 'Unknown')
                    status_names[f"{status_name} ({status_state})"] = status_names.get(f"{status_name} ({status_state})", 0) + 1
                    
                    # Check for favorite team games regardless of status
                    if (game['home_abbr'] in self.favorite_teams or game['away_abbr'] in self.favorite_teams):
                        favorite_team_games.append({
                            'teams': f"{game['away_abbr']} @ {game['home_abbr']}",
                            'status': status,
                            'date': game.get('start_time_utc', 'Unknown'),
                            'espn_status': f"{status_name} ({status_state})"
                        })
                    
                    # Special check for Tennessee game (Georgia @ Tennessee)
                    if (game['home_abbr'] == 'TENN' and game['away_abbr'] == 'UGA') or (game['home_abbr'] == 'UGA' and game['away_abbr'] == 'TENN'):
                        self.logger.info(f"[NCAAFB DEBUG] Found Tennessee game: {game['away_abbr']} @ {game['home_abbr']} - {status} - {game.get('start_time_utc')} - ESPN: {status_name} ({status_state})")
            
            self.logger.info(f"[NCAAFB Upcoming] Status breakdown: {status_counts}")
            self.logger.info(f"[NCAAFB Upcoming] ESPN status names: {status_names}")
            if favorite_team_games:
                self.logger.info(f"[NCAAFB Upcoming] Favorite team games found: {len(favorite_team_games)}")
                for game in favorite_team_games[:3]:  # Show first 3
                    self.logger.info(f"[NCAAFB Upcoming]   {game['teams']} - {game['status']} - {game['date']} - ESPN: {game['espn_status']}")
            
            if self.favorite_teams and all_upcoming_games > 0:
                self.logger.info(f"[NCAAFB Upcoming] Favorite teams: {self.favorite_teams}")
                self.logger.info(f"[NCAAFB Upcoming] Found {favorite_games_found} favorite team upcoming games")

            # Filter for favorite teams only if the config is set
            if self.ncaa_fb_config.get("show_favorite_teams_only", False):
                # Get all games involving favorite teams
                favorite_team_games = [game for game in processed_games
                                      if game['home_abbr'] in self.favorite_teams or
                                         game['away_abbr'] in self.favorite_teams]
                
                # Select one game per favorite team (earliest upcoming game for each team)
                team_games = []
                for team in self.favorite_teams:
                    # Find games where this team is playing
                    team_specific_games = [game for game in favorite_team_games
                                          if game['home_abbr'] == team or game['away_abbr'] == team]
                    
                    if team_specific_games:
                        # Sort by game time and take the earliest
                        team_specific_games.sort(key=lambda g: g.get('start_time_utc') or datetime.max.replace(tzinfo=timezone.utc))
                        team_games.append(team_specific_games[0])
                
                # Sort the final list by game time
                team_games.sort(key=lambda g: g.get('start_time_utc') or datetime.max.replace(tzinfo=timezone.utc))
            else:
                team_games = processed_games # Show all upcoming if no favorites
                # Sort by game time, earliest first
                team_games.sort(key=lambda g: g.get('start_time_utc') or datetime.max.replace(tzinfo=timezone.utc))
                # Limit to the specified number of upcoming games
                team_games = team_games[:self.upcoming_games_to_show]

            # Log changes or periodically
            should_log = (
                 current_time - self.last_log_time >= self.log_interval or
                 len(team_games) != len(self.games_list) or
                 any(g1['id'] != g2.get('id') for g1, g2 in zip(self.games_list, team_games)) or
                 (not self.games_list and team_games)
             )

            # Check if the list of games to display has changed
            new_game_ids = {g['id'] for g in team_games}
            current_game_ids = {g['id'] for g in self.games_list}

            if new_game_ids != current_game_ids:
                 self.logger.info(f"[NCAAFB Upcoming] Found {len(team_games)} upcoming games within window for display.") # Changed log prefix
                 self.games_list = team_games
                 if not self.current_game or not self.games_list or self.current_game['id'] not in new_game_ids:
                      self.current_game_index = 0
                      self.current_game = self.games_list[0] if self.games_list else None
                      self.last_game_switch = current_time
                 else:
                      try:
                           self.current_game_index = next(i for i, g in enumerate(self.games_list) if g['id'] == self.current_game['id'])
                           self.current_game = self.games_list[self.current_game_index]
                      except StopIteration:
                           self.current_game_index = 0
                           self.current_game = self.games_list[0]
                           self.last_game_switch = current_time

            elif self.games_list:
                 self.current_game = self.games_list[self.current_game_index] # Update data

            if not self.games_list:
                 self.logger.info("[NCAAFB Upcoming] No relevant upcoming games found to display.") # Changed log prefix
                 self.current_game = None

            if should_log and not self.games_list:
                 # Log favorite teams only if no games are found and logging is needed
                 self.logger.debug(f"[NCAAFB Upcoming] Favorite teams: {self.favorite_teams}") # Changed log prefix
                 self.logger.debug(f"[NCAAFB Upcoming] Total upcoming games before filtering: {len(processed_games)}") # Changed log prefix
                 self.last_log_time = current_time
            elif should_log:
                self.last_log_time = current_time

        except Exception as e:
            self.logger.error(f"[NCAAFB Upcoming] Error updating upcoming games: {e}", exc_info=True) # Changed log prefix
            # self.current_game = None # Decide if clear on error

    def _draw_scorebug_layout(self, game: Dict, force_clear: bool = False) -> None:
        """Draw the layout for an upcoming NCAA FB game.""" # Updated docstring
        try:
            main_img = Image.new('RGBA', (self.display_width, self.display_height), (0, 0, 0, 255))
            overlay = Image.new('RGBA', (self.display_width, self.display_height), (0, 0, 0, 0))
            draw_overlay = ImageDraw.Draw(overlay)

            home_logo = self._load_and_resize_logo(game["home_abbr"], game.get("home_team_name"))
            away_logo = self._load_and_resize_logo(game["away_abbr"], game.get("away_team_name"))

            if not home_logo or not away_logo:
                self.logger.error(f"[NCAAFB Upcoming] Failed to load logos for game: {game.get('id')}") # Changed log prefix
                draw_final = ImageDraw.Draw(main_img.convert('RGB'))
                self._draw_text_with_outline(draw_final, "Logo Error", (5,5), self.fonts['status'])
                self.display_manager.image.paste(main_img.convert('RGB'), (0, 0))
                self.display_manager.update_display()
                return

            center_y = self.display_height // 2

            # MLB-style logo positions
            home_x = self.display_width - home_logo.width + 2
            home_y = center_y - (home_logo.height // 2)
            main_img.paste(home_logo, (home_x, home_y), home_logo)

            away_x = -2
            away_y = center_y - (away_logo.height // 2)
            main_img.paste(away_logo, (away_x, away_y), away_logo)

            # Draw Text Elements on Overlay
            game_date = game.get("game_date", "")
            game_time = game.get("game_time", "")

            # Ranking (if ranked)
            home_rank = self._get_rank(game["home_abbr"])
            away_rank = self._get_rank(game["away_abbr"])

            if home_rank > 0:
                rank_text = str(home_rank)
                rank_width = draw_overlay.textlength(rank_text, font=self.fonts['rank'])
                rank_x = home_x - 8
                rank_y = 2
                self._draw_text_with_outline(draw_overlay, rank_text, (rank_x, rank_y), self.fonts['rank'])

            if away_rank > 0:
                rank_text = str(away_rank)
                rank_width = draw_overlay.textlength(rank_text, font=self.fonts['rank'])
                rank_x = away_x + away_logo.width - 8
                rank_y = 2
                self._draw_text_with_outline(draw_overlay, rank_text, (rank_x, rank_y), self.fonts['rank'])


            # "Next Game" at the top (use smaller status font)
            status_text = "Next Game"
            status_width = draw_overlay.textlength(status_text, font=self.fonts['status'])
            status_x = (self.display_width - status_width) // 2
            status_y = 1 # Changed from 2
            self._draw_text_with_outline(draw_overlay, status_text, (status_x, status_y), self.fonts['status'])

            # Date text (centered, below "Next Game")
            date_width = draw_overlay.textlength(game_date, font=self.fonts['time'])
            date_x = (self.display_width - date_width) // 2
            # Adjust Y position to stack date and time nicely
            date_y = center_y - 7 # Raise date slightly
            self._draw_text_with_outline(draw_overlay, game_date, (date_x, date_y), self.fonts['time'])

            # Time text (centered, below Date)
            time_width = draw_overlay.textlength(game_time, font=self.fonts['time'])
            time_x = (self.display_width - time_width) // 2
            time_y = date_y + 9 # Place time below date
            self._draw_text_with_outline(draw_overlay, game_time, (time_x, time_y), self.fonts['time'])

            # Draw odds if available
            if 'odds' in game and game['odds']:
                self._draw_dynamic_odds(draw_overlay, game['odds'], self.display_width, self.display_height)

            # Draw records or rankings if enabled
            if self.show_records or self.show_ranking:
                try:
                    record_font = ImageFont.truetype("assets/fonts/4x6-font.ttf", 6)
                except IOError:
                    record_font = ImageFont.load_default()
                
                # Get team abbreviations
                away_abbr = game.get('away_abbr', '')
                home_abbr = game.get('home_abbr', '')
                
                record_bbox = draw_overlay.textbbox((0,0), "0-0", font=record_font)
                record_height = record_bbox[3] - record_bbox[1]
                record_y = self.display_height - record_height

                # Display away team info
                if away_abbr:
                    if self.show_ranking:
                        # Show ranking if available
                        rankings = self._fetch_team_rankings()
                        away_rank = rankings.get(away_abbr, 0)
                        if away_rank > 0:
                            away_text = f"#{away_rank}"
                        elif self.show_records:
                            # Only show record if show_records is enabled
                            away_text = game.get('away_record', '')
                        else:
                            # Show nothing if show_records is false and team is unranked
                            away_text = ''
                    else:
                        # Show record only if show_records is enabled
                        if self.show_records:
                            away_text = game.get('away_record', '')
                        else:
                            away_text = ''
                    
                    if away_text:
                        away_record_x = 0
                        self._draw_text_with_outline(draw_overlay, away_text, (away_record_x, record_y), record_font)

                # Display home team info
                if home_abbr:
                    if self.show_ranking:
                        # Show ranking if available
                        rankings = self._fetch_team_rankings()
                        home_rank = rankings.get(home_abbr, 0)
                        if home_rank > 0:
                            home_text = f"#{home_rank}"
                        elif self.show_records:
                            # Only show record if show_records is enabled
                            home_text = game.get('home_record', '')
                        else:
                            # Show nothing if show_records is false and team is unranked
                            home_text = ''
                    else:
                        # Show record only if show_records is enabled
                        if self.show_records:
                            home_text = game.get('home_record', '')
                        else:
                            home_text = ''
                    
                    if home_text:
                        home_record_bbox = draw_overlay.textbbox((0,0), home_text, font=record_font)
                        home_record_width = home_record_bbox[2] - home_record_bbox[0]
                        home_record_x = self.display_width - home_record_width
                        self._draw_text_with_outline(draw_overlay, home_text, (home_record_x, record_y), record_font)

            # Composite and display
            main_img = Image.alpha_composite(main_img, overlay)
            main_img = main_img.convert('RGB')
            self.display_manager.image.paste(main_img, (0, 0))
            self.display_manager.update_display() # Update display here

        except Exception as e:
            self.logger.error(f"[NCAAFB Upcoming] Error displaying upcoming game: {e}", exc_info=True) # Changed log prefix

    def display(self, force_clear=False):
        """Display upcoming games, handling switching."""
        if not self.is_enabled: return

        if not self.games_list:
            if self.current_game: self.current_game = None # Clear state if list empty
            current_time = time.time()
            # Log warning periodically if no games found
            if current_time - self.last_warning_time > self.warning_cooldown:
                self.logger.info("[NCAAFB Upcoming] No upcoming games found for favorite teams to display.") # Changed log prefix
                self.last_warning_time = current_time
            return # Skip display update

        try:
            current_time = time.time()

            # Check if it's time to switch games
            if len(self.games_list) > 1 and current_time - self.last_game_switch >= self.game_display_duration:
                self.current_game_index = (self.current_game_index + 1) % len(self.games_list)
                self.current_game = self.games_list[self.current_game_index]
                self.last_game_switch = current_time
                force_clear = True # Force redraw on switch
                self.logger.debug(f"[NCAAFB Upcoming] Switched to game index {self.current_game_index}") # Changed log prefix

            if self.current_game:
                self._draw_scorebug_layout(self.current_game, force_clear)
            # update_display() is called within _draw_scorebug_layout for upcoming

        except Exception as e:
            self.logger.error(f"[NCAAFB Upcoming] Error in display loop: {e}", exc_info=True) # Changed log prefix<|MERGE_RESOLUTION|>--- conflicted
+++ resolved
@@ -239,7 +239,15 @@
                     continue
             
             self.logger.info(f"[NCAAFB] Fetching full {year} season schedule from ESPN API...")
-<<<<<<< HEAD
+            
+            # Start background fetch for complete data
+            self._start_background_schedule_fetch(year)
+            
+            # For immediate response, fetch current/recent games only
+            year_events = self._fetch_immediate_games(year)
+            all_events.extend(year_events)
+            
+            # Also try to fetch full season data immediately as fallback
             try:
                 url = f"https://site.api.espn.com/apis/site/v2/sports/football/college-football/scoreboard"
                 response = self.session.get(url, params={"dates": year,"seasontype":2,"limit":1000},headers=self.headers, timeout=15)
@@ -253,15 +261,6 @@
             except requests.exceptions.RequestException as e:
                 self.logger.error(f"[NCAAFB] API error fetching full schedule for {year}: {e}")
                 continue
-=======
-            
-            # Start background fetch for complete data
-            self._start_background_schedule_fetch(year)
-            
-            # For immediate response, fetch current/recent games only
-            year_events = self._fetch_immediate_games(year)
-            all_events.extend(year_events)
->>>>>>> a23a749c
         
         if not all_events:
             self.logger.warning("[NCAAFB] No events found in schedule data.")
